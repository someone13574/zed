--- conflicted
+++ resolved
@@ -35,13 +35,10 @@
     pub default_dock_anchor: DockAnchor,
     pub editor_defaults: EditorSettings,
     pub editor_overrides: EditorSettings,
-<<<<<<< HEAD
+    pub git: GitSettings,
+    pub git_overrides: GitSettings,
     pub journal_defaults: JournalSettings,
     pub journal_overrides: JournalSettings,
-=======
-    pub git: GitSettings,
-    pub git_overrides: GitSettings,
->>>>>>> 3e23d1f4
     pub terminal_defaults: TerminalSettings,
     pub terminal_overrides: TerminalSettings,
     pub language_defaults: HashMap<Arc<str>, EditorSettings>,
@@ -127,8 +124,7 @@
     OnWindowChange,
 }
 
-<<<<<<< HEAD
-#[derive(Clone, Debug, Deserialize, JsonSchema)]
+#[derive(Clone, Debug, Default, Serialize, Deserialize, JsonSchema)]
 pub struct JournalSettings {
     pub path: Option<String>,
     pub hour_format: Option<HourFormat>,
@@ -156,10 +152,7 @@
     }
 }
 
-#[derive(Clone, Debug, Default, Deserialize, JsonSchema)]
-=======
 #[derive(Clone, Debug, Default, Serialize, Deserialize, JsonSchema)]
->>>>>>> 3e23d1f4
 pub struct TerminalSettings {
     pub shell: Option<Shell>,
     pub working_directory: Option<WorkingDirectory>,
@@ -315,15 +308,11 @@
                 enable_language_server: required(defaults.editor.enable_language_server),
             },
             editor_overrides: Default::default(),
-<<<<<<< HEAD
-            journal_defaults: Default::default(),
-            journal_overrides: Default::default(),
-            terminal_defaults: Default::default(),
-=======
             git: defaults.git.unwrap(),
             git_overrides: Default::default(),
+            journal_defaults: defaults.journal,
+            journal_overrides: Default::default(),
             terminal_defaults: defaults.terminal,
->>>>>>> 3e23d1f4
             terminal_overrides: Default::default(),
             language_defaults: defaults.languages,
             language_overrides: Default::default(),
@@ -374,11 +363,8 @@
         }
 
         self.editor_overrides = data.editor;
-<<<<<<< HEAD
+        self.git_overrides = data.git.unwrap_or_default();
         self.journal_overrides = data.journal;
-=======
-        self.git_overrides = data.git.unwrap_or_default();
->>>>>>> 3e23d1f4
         self.terminal_defaults.font_size = data.terminal.font_size;
         self.terminal_overrides.copy_on_select = data.terminal.copy_on_select;
         self.terminal_overrides = data.terminal;

--- conflicted
+++ resolved
@@ -217,29 +217,24 @@
                     h_stack()
                         .child(
                             h_stack()
-<<<<<<< HEAD
                                 .child(
-                                    Button::new(if is_shared { "Unshare" } else { "Share" })
-                                        .on_click({
-                                            let room = room.clone();
-                                            let project = self.project.clone();
-                                            move |_, cx| {
-                                                if is_shared {
-                                                    room.unshare_project(project.clone(), cx)
-                                                        .log_err();
-                                                } else {
-                                                    room.share_project(project.clone(), cx)
-                                                        .detach_and_log_err(cx);
-                                                }
+                                    Button::new(
+                                        "toggle_sharing",
+                                        if is_shared { "Unshare" } else { "Share" },
+                                    )
+                                    .on_click({
+                                        let room = room.clone();
+                                        let project = self.project.clone();
+                                        move |_, cx| {
+                                            if is_shared {
+                                                room.unshare_project(project.clone(), cx).log_err();
+                                            } else {
+                                                room.share_project(project.clone(), cx)
+                                                    .detach_and_log_err(cx);
                                             }
-                                        }),
+                                        }
+                                    }),
                                 )
-=======
-                                .child(Button::new(
-                                    "toggle_sharing",
-                                    if is_shared { "Unshare" } else { "Share" },
-                                ))
->>>>>>> b64fe048
                                 .child(IconButton::new("leave-call", ui::Icon::Exit).on_click({
                                     let room = room.clone();
                                     move |_, cx| {
@@ -385,7 +380,7 @@
             }),
         );
         subscriptions.push(cx.observe(&project, |_, _, cx| cx.notify()));
-        call.observe(
+        subscriptions.push(call.observe(
             Box::new({
                 let this = cx.view().downgrade();
                 move |cx| {
@@ -396,7 +391,7 @@
                 }
             }),
             cx,
-        );
+        ));
         subscriptions.push(cx.observe_window_activation(Self::window_activation_changed));
         subscriptions.push(cx.observe(&user_store, |_, _, cx| cx.notify()));
 
